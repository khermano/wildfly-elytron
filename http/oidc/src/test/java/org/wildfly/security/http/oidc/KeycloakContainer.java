--- conflicted
+++ resolved
@@ -30,11 +30,7 @@
     public static final String KEYCLOAK_ADMIN_USER = "admin";
     public static final String KEYCLOAK_ADMIN_PASSWORD = "admin";
 
-<<<<<<< HEAD
-    private static final String KEYCLOAK_IMAGE = "quay.io/keycloak/keycloak:19.0.1";
-=======
     private static final String KEYCLOAK_IMAGE = "quay.io/keycloak/keycloak:24.0.1";
->>>>>>> 22b61855
     private static final int KEYCLOAK_PORT_HTTP = 8080;
     private static final int KEYCLOAK_PORT_HTTPS = 8443;
 
