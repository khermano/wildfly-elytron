/*
 * JBoss, Home of Professional Open Source.
 * Copyright 2016 Red Hat, Inc., and individual contributors
 * as indicated by the @author tags.
 *
 * Licensed under the Apache License, Version 2.0 (the "License");
 * you may not use this file except in compliance with the License.
 * You may obtain a copy of the License at
 *
 *     http://www.apache.org/licenses/LICENSE-2.0
 *
 * Unless required by applicable law or agreed to in writing, software
 * distributed under the License is distributed on an "AS IS" BASIS,
 * WITHOUT WARRANTIES OR CONDITIONS OF ANY KIND, either express or implied.
 * See the License for the specific language governing permissions and
 * limitations under the License.
 */

package org.wildfly.security.auth.server;

import static org.wildfly.common.math.HashMath.multiHashOrdered;

import java.nio.charset.Charset;
import java.nio.charset.StandardCharsets;
<<<<<<< HEAD
=======
import java.security.Provider;
>>>>>>> ec5c962b
import java.security.spec.AlgorithmParameterSpec;
import java.util.Collection;
import java.util.Collections;
import java.util.Iterator;
import java.util.LinkedHashMap;
import java.util.Map;
import java.util.Objects;
import java.util.Spliterator;
import java.util.Spliterators;
import java.util.function.Consumer;
import java.util.function.Function;
import java.util.function.Predicate;
import java.util.function.Supplier;
import java.util.stream.StreamSupport;

import org.wildfly.common.Assert;
import org.wildfly.security.credential.PasswordCredential;
import org.wildfly.security.credential.source.CredentialSource;
import org.wildfly.security.auth.SupportLevel;
import org.wildfly.security.credential.AlgorithmCredential;
import org.wildfly.security.credential.Credential;
import org.wildfly.security.evidence.Evidence;
import org.wildfly.security.util.EnumerationIterator;

/**
 * The public or private credentials retained by an identity, which can be used for authentication forwarding.  This
 * credentials set can contain zero or one credential of a given type and algorithm name.  If the credential type
 * does not support algorithm names, then the set can contain zero or one credential of that type.  The credential
 * set may be iterated; iteration order is not prescribed and may change if the implementation is changed.
 *
 * @author <a href="mailto:david.lloyd@redhat.com">David M. Lloyd</a>
 */
public abstract class IdentityCredentials implements Iterable<Credential>, CredentialSource {
    IdentityCredentials() {
    }

    /**
     * Determine whether a credential of the given type is present in this set.
     *
     * @param credentialType the credential type class (must not be {@code null})
     * @return {@code true} if a matching credential is contained in this set, {@code false} otherwise
     */
    public final boolean contains(Class<? extends Credential> credentialType) {
        return contains(credentialType, null);
    }

    @Override
    public final SupportLevel getCredentialAcquireSupport(final Class<? extends Credential> credentialType, final String algorithmName, final AlgorithmParameterSpec parameterSpec) {
        return contains(credentialType, algorithmName, parameterSpec) ? SupportLevel.SUPPORTED : SupportLevel.UNSUPPORTED;
    }

    @Override
    public final SupportLevel getCredentialAcquireSupport(final Class<? extends Credential> credentialType, final String algorithmName) {
        return contains(credentialType, algorithmName) ? SupportLevel.SUPPORTED : SupportLevel.UNSUPPORTED;
    }

    @Override
    public final SupportLevel getCredentialAcquireSupport(final Class<? extends Credential> credentialType) {
        return contains(credentialType) ? SupportLevel.SUPPORTED : SupportLevel.UNSUPPORTED;
    }

    /**
     * Determine whether a credential of the given type and algorithm are present in this set.
     *
     * @param credentialType the credential type class (must not be {@code null})
     * @param algorithmName the algorithm name, or {@code null} if any algorithm is acceptable or the credential type
     * does not support algorithm names
     * @param parameterSpec the parameter specification or {@code null} if any parameter specification is acceptable
     * @return {@code true} if a matching credential is contained in this set, {@code false} otherwise
     */
    public abstract boolean contains(Class<? extends Credential> credentialType, String algorithmName, AlgorithmParameterSpec parameterSpec);

    /**
     * Determine whether a credential of the given type and algorithm are present in this set.
     *
     * @param credentialType the credential type class (must not be {@code null})
     * @param algorithmName the algorithm name, or {@code null} if any algorithm is acceptable or the credential type
     * does not support algorithm names
     * @return {@code true} if a matching credential is contained in this set, {@code false} otherwise
     */
    public final boolean contains(Class<? extends Credential> credentialType, String algorithmName) {
        Assert.checkNotNullParam("credentialType", credentialType);
        return contains(credentialType, algorithmName, null);
    }

    /**
     * Determine whether a credential of the type, algorithm, and parameters of the given credential is present in this set.
     *
     * @param credential the credential to check against (must not be {@code null})
     * @return {@code true} if a matching credential is contained in this set, {@code false} otherwise
     */
    public final boolean containsMatching(Credential credential) {
        Assert.checkNotNullParam("credential", credential);
        if (credential instanceof AlgorithmCredential) {
            final AlgorithmCredential algorithmCredential = (AlgorithmCredential) credential;
            return contains(credential.getClass(), algorithmCredential.getAlgorithm(), algorithmCredential.getParameters());
        } else {
            return contains(credential.getClass(), null, null);
        }
    }

    /**
     * Acquire a credential of the given type.
     *
     * @param credentialType the credential type class (must not be {@code null})
     * @param <C> the credential type
     * @return the credential, or {@code null} if no such credential exists
     */
    @Override
    public final <C extends Credential> C getCredential(Class<C> credentialType) {
        return getCredential(credentialType, null, null);
    }

    /**
     * Acquire a credential of the given type and algorithm name.
     *
     * @param credentialType the credential type class (must not be {@code null})
     * @param algorithmName the algorithm name, or {@code null} if any algorithm is acceptable or the credential type
     * does not support algorithm names
     * @param <C> the credential type
     * @return the credential, or {@code null} if no such credential exists
     */
    @Override
    public final <C extends Credential> C getCredential(final Class<C> credentialType, final String algorithmName) {
        return getCredential(credentialType, algorithmName, null);
    }

    /**
     * Acquire a credential of the given type and algorithm name.
     *
     * @param credentialType the credential type class (must not be {@code null})
     * @param algorithmName the algorithm name, or {@code null} if any algorithm is acceptable or the credential type
     * does not support algorithm names
     * @param parameterSpec the parameter specification or {@code null} if any parameter specification is acceptable
     * @param <C> the credential type
     *
     * @return the credential, or {@code null} if no such credential exists
     */
    @Override
    public abstract <C extends Credential> C getCredential(Class<C> credentialType, String algorithmName, AlgorithmParameterSpec parameterSpec);

    /**
     * Apply the given function to the acquired credential, if it is set and of the given type.
     *
     * @param credentialType the credential type class (must not be {@code null})
     * @param function the function to apply (must not be {@code null})
     * @param <C> the credential type
     * @param <R> the return type
     * @return the result of the function, or {@code null} if the criteria are not met
     */
    @Override
    public final <C extends Credential, R> R applyToCredential(Class<C> credentialType, Function<C, R> function) {
        final Credential credential = getCredential(credentialType);
        return credential == null ? null : credential.castAndApply(credentialType, function);
    }


    /**
     * Apply the given function to the acquired credential, if it is set and of the given type and algorithm.
     *
     * @param credentialType the credential type class (must not be {@code null})
     * @param algorithmName the algorithm name
     * @param function the function to apply (must not be {@code null})
     * @param <C> the credential type
     * @param <R> the return type
     * @return the result of the function, or {@code null} if the criteria are not met
     */
    @Override
    public final <C extends Credential, R> R applyToCredential(Class<C> credentialType, String algorithmName, Function<C, R> function) {
        final Credential credential = getCredential(credentialType, algorithmName);
        return credential == null ? null : credential.castAndApply(credentialType, algorithmName, function);
    }

    /**
     * Apply the given function to the acquired credential, if it is set and of the given type and algorithm.
     *
     * @param credentialType the credential type class (must not be {@code null})
     * @param algorithmName the algorithm name
     * @param function the function to apply (must not be {@code null})
     * @param <C> the credential type
     * @param <R> the return type
     * @return the result of the function, or {@code null} if the criteria are not met
     */
    @Override
    public <C extends Credential, R> R applyToCredential(final Class<C> credentialType, final String algorithmName, final AlgorithmParameterSpec parameterSpec, final Function<C, R> function) {
        final Credential credential = getCredential(credentialType, algorithmName, parameterSpec);
        return credential == null ? null : credential.castAndApply(credentialType, algorithmName, parameterSpec, function);
    }

    /**
     * Return a copy of this credential set, but with the given credential added to it.
     *
     * @param credential the credential to append (must not be {@code null})
     * @return the new credential set (not {@code null})
     */
    public abstract IdentityCredentials withCredential(Credential credential);

    /**
     * Return a copy of this credential set with the given credential set added to it.
     *
     * @param other the credential set to append (must not be {@code null})
     * @return the new credential set (not {@code null})
     */
    public abstract IdentityCredentials with(IdentityCredentials other);

    /**
     * Return a copy of this credential set without any credentials with a type, algorithm name, and parameters matching that of the
     * given credential.  If the credential type, algorithm name, and parameters are not found in this set, return this instance.
     *
     * @param credential the credential to match against (must not be {@code null})
     * @return the new credential set (not {@code null})
     */
    public IdentityCredentials withoutMatching(Credential credential) {
        Assert.checkNotNullParam("credential", credential);
        return without(credential::matches);
    }

    /**
     * Return a copy of this credential set without any credentials of the given type.  If the credential type is not
     * found in this set, return this instance.
     *
     * @param credentialType the credential type to remove (must not be {@code null})
     * @return the new credential set (not {@code null})
     */
    public final IdentityCredentials without(Class<? extends Credential> credentialType) {
        Assert.checkNotNullParam("credentialType", credentialType);
        return without(credentialType::isInstance);
    }

    /**
     * Return a copy of this credential set without any credentials of the given type and algorithm name.  If the
     * credential type and algorithm name is not found in this set, return this instance.
     *
     * @param credentialType the credential type to remove (must not be {@code null})
     * @param algorithmName the algorithm name to remove, or {@code null} to match any algorithm name
     * @return the new credential set (not {@code null})
     */
    public final IdentityCredentials without(final Class<? extends Credential> credentialType, final String algorithmName) {
        Assert.checkNotNullParam("credentialType", credentialType);
        return without(credentialType, algorithmName, null);
    }

    /**
     * Return a copy of this credential set without any credentials of the given type, algorithm name and
     * parameter spec.  If the credential type and algorithm name is not found in this set, return this instance.
     *
     * @param credentialType the credential type to remove (must not be {@code null})
     * @param algorithmName the algorithm name to remove, or {@code null} to match any algorithm name
     * @param parameterSpec the parameter spec to remove, or {@code null} to match any parameter spec
     * @return the new credential set (not {@code null})
     */
    public IdentityCredentials without(final Class<? extends Credential> credentialType, final String algorithmName, final AlgorithmParameterSpec parameterSpec) {
        Assert.checkNotNullParam("credentialType", credentialType);
        return without(c -> c.matches(credentialType, algorithmName, parameterSpec));
    }

    /**
     * Return a copy of this credential set without any credentials that match the predicate.  If no credentials match
     * the predicate, return this instance.
     *
     * @param predicate the predicate to test (must not be {@code null})
     * @return the new credential set (not {@code null})
     */
    public abstract IdentityCredentials without(Predicate<? super Credential> predicate);

    /**
     * Return a copy of this credential set without any credentials of the given type that match the predicate.  If no credentials match
     * the predicate, return this instance.
     *
     * @param credentialType the credential type class
     * @param predicate the predicate to test (must not be {@code null})
     * @param <C> the credential type
     * @return the new credential set (not {@code null})
     */
    public final <C extends Credential> IdentityCredentials without(Class<C> credentialType, Predicate<? super C> predicate) {
        return without(c -> credentialType.isInstance(c) && predicate.test(credentialType.cast(c)));
    }

    /**
     * Get a {@link Spliterator} for this credential set.
     *
     * @return the spliterator (not {@code null})
     */
    public Spliterator<Credential> spliterator() {
        return Spliterators.spliterator(iterator(), size(), Spliterator.IMMUTABLE | Spliterator.DISTINCT | Spliterator.NONNULL | Spliterator.ORDERED | Spliterator.SIZED);
    }

    /**
     * Test whether some of the credentials in this set can verify an evidence of given class and algorithm name.
     *
     * @param evidenceClass the class of the evidence (must not be {@code null})
     * @param algorithmName the algorithm name (may be {@code null} if the type of evidence does not support algorithm names)
     * @return {@code true} if the evidence can be verified
     */
    public boolean canVerify(Class<? extends Evidence> evidenceClass, String algorithmName) {
        return StreamSupport.stream(spliterator(), false)
                .filter(credential -> credential.canVerify(evidenceClass, algorithmName))
                .count() != 0;
    }

    /**
     * Test whether some of the credentials in this set can verify an evidence.
     *
     * @param evidence the evidence (must not be {@code null})
     * @return {@code true} if the evidence can be verified
     */
    public boolean canVerify(Evidence evidence) {
        return StreamSupport.stream(spliterator(), false)
                .filter(credential -> credential.canVerify(evidence))
                .count() != 0;
    }

    /**
     * Verify the given evidence.
     *
     * @param evidence the evidence to verify (must not be {@code null})
     * @return {@code true} if the evidence is verified, {@code false} otherwise
     */
    public boolean verify(Evidence evidence) {
        return verify(evidence, StandardCharsets.UTF_8);
    }

    /**
     * Verify the given evidence.
     *
<<<<<<< HEAD
     * @param evidence the evidence to verify (must not be {@code null})
     * @oaram hashCharset the name of the character set (must not be {@code null})
     * @return {@code true} if the evidence is verified, {@code false} otherwise
     */
    public boolean verify(Evidence evidence, Charset hashCharset) {
=======
     * @param providerSupplier the provider supplier to use for verification purposes (must not be {@code null})
     * @param evidence the evidence to verify (must not be {@code null})
     * @return {@code true} if the evidence is verified, {@code false} otherwise
     */
    public boolean verify(Supplier<Provider[]> providerSupplier, Evidence evidence) {
        return verify(providerSupplier, evidence, StandardCharsets.UTF_8);
    }

    /**
     * Verify the given evidence.
     *
     * @param evidence the evidence to verify (must not be {@code null})
     * @oaram hashCharset the name of the character set (must not be {@code null})
     * @return {@code true} if the evidence is verified, {@code false} otherwise
     * @deprecated use {@link #verify(Supplier, Evidence, Charset)} instead
     */
    @Deprecated
    public boolean verify(Evidence evidence, Charset hashCharset) {
        return StreamSupport.stream(spliterator(), false)
                .filter(credential -> credential.canVerify(evidence))
                .filter(credential ->
                        credential instanceof PasswordCredential ?
                                ((PasswordCredential)credential).verify(evidence, hashCharset) : credential.verify(evidence))
                .count() != 0;
    }

    /**
     * Verify the given evidence.
     *
     * @param providerSupplier the provider supplier to use for verification purposes (must not be {@code null})
     * @param evidence the evidence to verify (must not be {@code null})
     * @oaram hashCharset the name of the character set (must not be {@code null})
     * @return {@code true} if the evidence is verified, {@code false} otherwise
     */
    public boolean verify(Supplier<Provider[]> providerSupplier, Evidence evidence, Charset hashCharset) {
>>>>>>> ec5c962b
        return StreamSupport.stream(spliterator(), false)
                .filter(credential -> credential.canVerify(evidence))
                .filter(credential ->
                        credential instanceof PasswordCredential ?
<<<<<<< HEAD
                                ((PasswordCredential)credential).verify(evidence, hashCharset) : credential.verify(evidence))
=======
                                ((PasswordCredential)credential).verify(providerSupplier, evidence, hashCharset) : credential.verify(providerSupplier, evidence))
>>>>>>> ec5c962b
                .count() != 0;
    }

    /**
     * Get the size of this credential set.
     *
     * @return the size of this credential set
     */
    public abstract int size();

    /**
     * The empty credentials object.
     */
    public static final IdentityCredentials NONE = new IdentityCredentials() {
        public boolean contains(final Class<? extends Credential> credentialType, final String algorithmName, final AlgorithmParameterSpec parameterSpec) {
            Assert.checkNotNullParam("credentialType", credentialType);
            return false;
        }

        public <C extends Credential> C getCredential(final Class<C> credentialType, final String algorithmName, final AlgorithmParameterSpec parameterSpec) {
            Assert.checkNotNullParam("credentialType", credentialType);
            return null;
        }

        public IdentityCredentials with(final IdentityCredentials other) {
            Assert.checkNotNullParam("other", other);
            return other;
        }

        public IdentityCredentials withCredential(final Credential credential) {
            Assert.checkNotNullParam("credential", credential);
            return new One(credential);
        }

        public CredentialSource with(final CredentialSource other) {
            Assert.checkNotNullParam("other", other);
            return other;
        }

        public Iterator<Credential> iterator() {
            return Collections.emptyIterator();
        }

        public <C extends Credential, R> R applyToCredential(final Class<C> credentialType, final String algorithmName, final AlgorithmParameterSpec parameterSpec, final Function<C, R> function) {
            Assert.checkNotNullParam("credentialType", credentialType);
            return null;
        }

        public IdentityCredentials withoutMatching(final Credential credential) {
            Assert.checkNotNullParam("credential", credential);
            return this;
        }

        public IdentityCredentials without(final Class<? extends Credential> credentialType, final String algorithmName, final AlgorithmParameterSpec parameterSpec) {
            Assert.checkNotNullParam("credentialType", credentialType);
            return this;
        }

        public IdentityCredentials without(final Predicate<? super Credential> predicate) {
            Assert.checkNotNullParam("predicate", predicate);
            return this;
        }

        public Spliterator<Credential> spliterator() {
            return Spliterators.emptySpliterator();
        }

        public void forEach(final Consumer<? super Credential> action) {
            Assert.checkNotNullParam("action", action);
        }

        public int size() {
            return 0;
        }

        public int hashCode() {
            return 0;
        }

        public boolean equals(Object o) {
            return o == this;
        }
    };

    static class One extends IdentityCredentials {
        private final Credential credential;

        One(final Credential credential) {
            this.credential = credential;
        }

        public boolean contains(final Class<? extends Credential> credentialType, final String algorithmName, final AlgorithmParameterSpec parameterSpec) {
            Assert.checkNotNullParam("credentialType", credentialType);
            return credential.matches(credentialType, algorithmName, parameterSpec);
        }

        public <C extends Credential> C getCredential(final Class<C> credentialType, final String algorithmName, final AlgorithmParameterSpec parameterSpec) {
            Assert.checkNotNullParam("credentialType", credentialType);
            return credential.matches(credentialType, algorithmName, parameterSpec) ? credentialType.cast(credential.clone()) : null;
        }

        public IdentityCredentials withCredential(final Credential credential) {
            Assert.checkNotNullParam("credential", credential);
            if (this.credential.matches(credential)) {
                return new One(credential);
            } else {
                return new Two(this.credential, credential);
            }
        }

        public IdentityCredentials with(final IdentityCredentials other) {
            Assert.checkNotNullParam("other", other);
            if (other == NONE) {
                return this;
            } else if (other instanceof One) {
                return withCredential(((One) other).credential);
            } else {
                return other.with(this);
            }
        }

        public CredentialSource with(final CredentialSource other) {
            Assert.checkNotNullParam("other", other);
            if (other instanceof IdentityCredentials) {
                return with((IdentityCredentials) other);
            } else {
                return super.with(other);
            }
        }

        public Iterator<Credential> iterator() {
            return EnumerationIterator.over(credential);
        }

        public <C extends Credential, R> R applyToCredential(final Class<C> credentialType, final String algorithmName, final AlgorithmParameterSpec parameterSpec, final Function<C, R> function) {
            Assert.checkNotNullParam("credentialType", credentialType);
            return credential.castAndApply(credentialType, algorithmName, parameterSpec, function);
        }

        public IdentityCredentials withoutMatching(final Credential credential) {
            Assert.checkNotNullParam("credential", credential);
            return this.credential.matches(credential) ? NONE : this;
        }

        public IdentityCredentials without(final Class<? extends Credential> credentialType, final String algorithmName, final AlgorithmParameterSpec parameterSpec) {
            Assert.checkNotNullParam("credentialType", credentialType);
            return credential.matches(credentialType, algorithmName, parameterSpec) ? NONE : this;
        }

        public IdentityCredentials without(final Predicate<? super Credential> predicate) {
            Assert.checkNotNullParam("predicate", predicate);
            return predicate.test(credential) ? NONE : this;
        }

        public void forEach(final Consumer<? super Credential> action) {
            Assert.checkNotNullParam("action", action);
            action.accept(credential);
        }

        public int size() {
            return 1;
        }

        public int hashCode() {
            return typeHash(credential);
        }

        public boolean equals(final Object obj) {
            return obj instanceof One && ((One) obj).credential.equals(credential);
        }
    }

    static class Two extends IdentityCredentials {
        private final Credential credential1;
        private final Credential credential2;

        Two(final Credential credential1, final Credential credential2) {
            this.credential1 = credential1;
            this.credential2 = credential2;
        }

        public boolean contains(final Class<? extends Credential> credentialType, final String algorithmName, final AlgorithmParameterSpec parameterSpec) {
            Assert.checkNotNullParam("credentialType", credentialType);
            return credential1.matches(credentialType, algorithmName, parameterSpec) || credential2.matches(credentialType, algorithmName, parameterSpec);
        }

        public <C extends Credential> C getCredential(final Class<C> credentialType, final String algorithmName, final AlgorithmParameterSpec parameterSpec) {
            Assert.checkNotNullParam("credentialType", credentialType);
            return credential1.matches(credentialType, algorithmName, parameterSpec) ? credentialType.cast(credential1.clone()) :
                   credential2.matches(credentialType, algorithmName, parameterSpec) ? credentialType.cast(credential2.clone()) : null;
        }

        public IdentityCredentials withCredential(final Credential credential) {
            Assert.checkNotNullParam("credential", credential);
            if (credential.matches(credential1)) {
                return new Two(credential2, credential);
            } else if (credential.matches(credential2)) {
                return new Two(credential1, credential);
            } else {
                return new Many(credential1, credential2, credential);
            }
        }

        public IdentityCredentials with(final IdentityCredentials other) {
            Assert.checkNotNullParam("other", other);
            if (other == NONE) {
                return this;
            } else if (other instanceof One) {
                return withCredential(((One) other).credential);
            } else if (other instanceof Two) {
                final Two otherTwo = (Two) other;
                return withCredential(otherTwo.credential1).withCredential(otherTwo.credential2);
            } else if (other instanceof Many) {
                Many otherMany = (Many) other;
                if (otherMany.containsMatching(credential1)) {
                    if (otherMany.containsMatching(credential2)) {
                        return otherMany;
                    } else {
                        return new Many(credential2, otherMany);
                    }
                } else if (otherMany.containsMatching(credential2)) {
                    return new Many(credential1, otherMany);
                } else {
                    return new Many(credential1, credential2, otherMany);
                }
            } else {
                throw Assert.unreachableCode();
            }
        }

        public CredentialSource with(final CredentialSource other) {
            Assert.checkNotNullParam("other", other);
            if (other instanceof IdentityCredentials) {
                return with((IdentityCredentials) other);
            } else {
                return super.with(other);
            }
        }

        public Iterator<Credential> iterator() {
            return EnumerationIterator.over(credential1);
        }

        public <C extends Credential, R> R applyToCredential(final Class<C> credentialType, final String algorithmName, final AlgorithmParameterSpec parameterSpec, final Function<C, R> function) {
            Assert.checkNotNullParam("credentialType", credentialType);
            return credential1.castAndApply(credentialType, algorithmName, parameterSpec, function);
        }

        public IdentityCredentials withoutMatching(final Credential credential) {
            Assert.checkNotNullParam("credential", credential);
            return this.credential1.matches(credential) ? NONE : this;
        }

        public IdentityCredentials without(final Class<? extends Credential> credentialType, final String algorithmName, final AlgorithmParameterSpec parameterSpec) {
            Assert.checkNotNullParam("credentialType", credentialType);
            return credential1.matches(credentialType, algorithmName, parameterSpec) ? NONE : this;
        }

        public IdentityCredentials without(final Predicate<? super Credential> predicate) {
            Assert.checkNotNullParam("predicate", predicate);
            return predicate.test(credential1) ? predicate.test(credential2) ? NONE : new One(credential2) : predicate.test(credential2) ? new One(credential1) : this;
        }

        public void forEach(final Consumer<? super Credential> action) {
            Assert.checkNotNullParam("action", action);
            action.accept(credential1);
            action.accept(credential2);
        }

        public int size() {
            return 2;
        }

        public int hashCode() {
            return typeHash(credential1) ^ typeHash(credential2);
        }

        public boolean equals(final Object obj) {
            if (! (obj instanceof Two)) {
                return false;
            }
            final Two two = (Two) obj;
            return credential1.equals(two.credential1) && credential2.equals(two.credential2) || credential1.equals(two.credential2) && credential2.equals(two.credential1);
        }
    }

    /**
     * A (hopefully) unique hash code for the kind of credential.
     *
     * @param credential the credential
     * @return the type hash
     */
    static int typeHash(Credential credential) {
        int ch = credential.getClass().hashCode();
        if (credential instanceof AlgorithmCredential) {
            final AlgorithmCredential algorithmCredential = (AlgorithmCredential) credential;
            return multiHashOrdered(multiHashOrdered(ch, 42979, Objects.hashCode(algorithmCredential.getAlgorithm())), 62861, Objects.hashCode(algorithmCredential.getParameters()));
        } else {
            return ch;
        }
    }

    static class Many extends IdentityCredentials {
        private final LinkedHashMap<Key, Credential> map;
        private final int hashCode;

        Many(final Credential c1, final Many subsequent) {
            LinkedHashMap<Key, Credential> map = new LinkedHashMap<>(subsequent.map.size() + 1);
            addCredential(c1, map);
            map.putAll(subsequent.map);
            this.map = map;
            int hc = 0;
            for (Credential credential : map.values()) {
                hc ^= typeHash(credential);
            }
            hashCode = hc;
            assert size() > 2;
        }

        Many(final Credential c1, final Credential c2, final Many subsequent) {
            LinkedHashMap<Key, Credential> map = new LinkedHashMap<>(subsequent.map.size() + 2);
            addCredential(c1, map);
            addCredential(c2, map);
            map.putAll(subsequent.map);
            this.map = map;
            int hc = 0;
            for (Credential credential : map.values()) {
                hc ^= typeHash(credential);
            }
            hashCode = hc;
            assert size() > 2;
        }

        Many(final LinkedHashMap<Key, Credential> map) {
            this.map = map;
            int hc = 0;
            for (Credential credential : map.values()) {
                hc ^= typeHash(credential);
            }
            hashCode = hc;
            assert size() > 2;
        }

        Many(final Credential credential1, final Credential credential2, final Credential credential3) {
            LinkedHashMap<Key, Credential> map = new LinkedHashMap<>(3);
            addCredential(credential1, map);
            addCredential(credential2, map);
            addCredential(credential3, map);
            this.map = map;
            int hc = 0;
            for (Credential credential : map.values()) {
                hc ^= typeHash(credential);
            }
            hashCode = hc;
            assert size() > 2;
        }

        public boolean contains(final Class<? extends Credential> credentialType, final String algorithmName, final AlgorithmParameterSpec parameterSpec) {
            return map.containsKey(new Key(credentialType, algorithmName, parameterSpec));
        }

        public <C extends Credential> C getCredential(final Class<C> credentialType, final String algorithmName, final AlgorithmParameterSpec parameterSpec) {
            return credentialType.cast(map.get(new Key(credentialType, algorithmName, parameterSpec)).clone());
        }

        public IdentityCredentials withoutMatching(final Credential credential) {
            final Key key = Key.of(credential);
            if (map.containsKey(key)) {
                final LinkedHashMap<Key, Credential> clone = new LinkedHashMap<>(map);
                clone.remove(key);
                if (clone.size() == 2) {
                    final Iterator<Credential> iterator = clone.values().iterator();
                    return new Two(iterator.next(), iterator.next());
                } else {
                    return new Many(clone);
                }
            } else {
                return this;
            }
        }

        public void forEach(final Consumer<? super Credential> action) {
            map.values().forEach(action);
        }

        public int size() {
            return map.size();
        }

        public IdentityCredentials withCredential(final Credential credential) {
            final LinkedHashMap<Key, Credential> clone = new LinkedHashMap<>(map);
            addCredential(credential, clone);
            return new Many(clone);
        }

        public IdentityCredentials with(final IdentityCredentials other) {
            final LinkedHashMap<Key, Credential> clone = new LinkedHashMap<>(map);
            for (Credential credential : other) {
                addCredential(credential, clone);
            }
            return new Many(clone);
        }

        private void addCredential(Credential credential, LinkedHashMap<Key, Credential> map) {
            final Key key = Key.of(credential);
            // do this as two steps so it's added to the end
            map.remove(key);
            map.put(key, credential);
            // add an alternate entry without algorithm and parameter spec to allow for loose matches
            if (key.getAlgorithm() != null) {
                Key altKey = new Key(key.getClazz(), null, null);
                map.remove(altKey);
                map.put(altKey, credential);
            }
            // add an alternate entry without parameter spec to allow for loose matches
            if (key.getParameterSpec() != null) {
                Key altKey = new Key(key.getClazz(), key.getAlgorithm(), null);
                map.remove(altKey);
                map.put(altKey, credential);
            }
        }

        public CredentialSource with(final CredentialSource other) {
            return other instanceof IdentityCredentials ? with((IdentityCredentials) other) : super.with(other);
        }

        public Iterator<Credential> iterator() {
            return Collections.unmodifiableCollection(map.values()).iterator();
        }

        public <C extends Credential, R> R applyToCredential(final Class<C> credentialType, final String algorithmName, final AlgorithmParameterSpec parameterSpec, final Function<C, R> function) {
            final Key key = new Key(credentialType, algorithmName, parameterSpec);
            final Credential credential = map.get(key);
            if (credential != null) {
                return function.apply(credentialType.cast(credential));
            }
            return null;
        }

        public IdentityCredentials without(final Predicate<? super Credential> predicate) {
            final LinkedHashMap<Key, Credential> clone = new LinkedHashMap<>(map);
            final Collection<Credential> values = clone.values();
            values.removeIf(predicate);
            final Iterator<Credential> iterator = values.iterator();
            if (iterator.hasNext()) {
                final Credential c1 = iterator.next();
                if (iterator.hasNext()) {
                    final Credential c2 = iterator.next();
                    if (iterator.hasNext()) {
                        return new Many(clone);
                    } else {
                        return new Two(c1, c2);
                    }
                } else {
                    return new One(c1);
                }
            } else {
                return NONE;
            }
        }

        public int hashCode() {
            return hashCode;
        }

        public boolean equals(final Object obj) {
            if (! (obj instanceof Many)) {
                return false;
            }
            Many many = (Many) obj;
            // check is potentially expensive so start here
            if (hashCode != many.hashCode) {
                return false;
            }
            if (map.size() != many.map.size()) {
                return false;
            }
            // now the O(n) part
            for (Map.Entry<Key, Credential> entry : map.entrySet()) {
                if (! Objects.equals(many.map.get(entry.getKey()), entry.getValue())) {
                    return false;
                }
            }
            return true;
        }
    }

    static final class Key {
        private final Class<? extends Credential> clazz;
        private final String algorithm;
        private final AlgorithmParameterSpec parameterSpec;
        private final int hashCode;

        Key(final Class<? extends Credential> clazz, final String algorithm, final AlgorithmParameterSpec parameterSpec) {
            this.clazz = clazz;
            this.algorithm = algorithm;
            this.parameterSpec = parameterSpec;
            hashCode = multiHashOrdered(multiHashOrdered(clazz.hashCode(), 42979, Objects.hashCode(algorithm)), 62861, Objects.hashCode(parameterSpec));
        }

        static Key of(Credential c) {
            if (c instanceof AlgorithmCredential) {
                final AlgorithmCredential ac = (AlgorithmCredential) c;
                return new Key(ac.getClass(), ac.getAlgorithm(), ac.getParameters());
            } else {
                return new Key(c.getClass(), null, null);
            }
        }

        public int hashCode() {
            return hashCode;
        }

        public boolean equals(final Object obj) {
            return obj instanceof Key && equals((Key) obj);
        }

        private boolean equals(final Key key) {
            return clazz == key.clazz && Objects.equals(algorithm, key.algorithm) && Objects.equals(parameterSpec, key.parameterSpec);
        }

        Class<? extends Credential> getClazz() {
            return clazz;
        }

        String getAlgorithm() {
            return algorithm;
        }

        AlgorithmParameterSpec getParameterSpec() {
            return parameterSpec;
        }
    }
}<|MERGE_RESOLUTION|>--- conflicted
+++ resolved
@@ -22,10 +22,7 @@
 
 import java.nio.charset.Charset;
 import java.nio.charset.StandardCharsets;
-<<<<<<< HEAD
-=======
 import java.security.Provider;
->>>>>>> ec5c962b
 import java.security.spec.AlgorithmParameterSpec;
 import java.util.Collection;
 import java.util.Collections;
@@ -351,13 +348,6 @@
     /**
      * Verify the given evidence.
      *
-<<<<<<< HEAD
-     * @param evidence the evidence to verify (must not be {@code null})
-     * @oaram hashCharset the name of the character set (must not be {@code null})
-     * @return {@code true} if the evidence is verified, {@code false} otherwise
-     */
-    public boolean verify(Evidence evidence, Charset hashCharset) {
-=======
      * @param providerSupplier the provider supplier to use for verification purposes (must not be {@code null})
      * @param evidence the evidence to verify (must not be {@code null})
      * @return {@code true} if the evidence is verified, {@code false} otherwise
@@ -393,16 +383,11 @@
      * @return {@code true} if the evidence is verified, {@code false} otherwise
      */
     public boolean verify(Supplier<Provider[]> providerSupplier, Evidence evidence, Charset hashCharset) {
->>>>>>> ec5c962b
         return StreamSupport.stream(spliterator(), false)
                 .filter(credential -> credential.canVerify(evidence))
                 .filter(credential ->
                         credential instanceof PasswordCredential ?
-<<<<<<< HEAD
-                                ((PasswordCredential)credential).verify(evidence, hashCharset) : credential.verify(evidence))
-=======
                                 ((PasswordCredential)credential).verify(providerSupplier, evidence, hashCharset) : credential.verify(providerSupplier, evidence))
->>>>>>> ec5c962b
                 .count() != 0;
     }
 
