/*
 * JBoss, Home of Professional Open Source.
 * Copyright 2017 Red Hat, Inc., and individual contributors
 * as indicated by the @author tags.
 *
 * Licensed under the Apache License, Version 2.0 (the "License");
 * you may not use this file except in compliance with the License.
 * You may obtain a copy of the License at
 *
 *     http://www.apache.org/licenses/LICENSE-2.0
 *
 * Unless required by applicable law or agreed to in writing, software
 * distributed under the License is distributed on an "AS IS" BASIS,
 * WITHOUT WARRANTIES OR CONDITIONS OF ANY KIND, either express or implied.
 * See the License for the specific language governing permissions and
 * limitations under the License.
 */

package org.wildfly.security.http.impl;

import static org.wildfly.security.auth.server.ServerUtils.ELYTRON_PASSWORD_PROVIDERS;
import static org.wildfly.security.http.HttpConstants.AUTHENTICATION_INFO;
import static org.wildfly.security.http.HttpConstants.AUTHORIZATION;
import static org.wildfly.security.http.HttpConstants.LOCATION;
import static org.wildfly.security.http.HttpConstants.WWW_AUTHENTICATE;

import java.io.InputStream;
import java.io.OutputStream;
import java.net.InetSocketAddress;
import java.net.URI;
import java.security.NoSuchAlgorithmException;
import java.security.Principal;
import java.security.cert.Certificate;
import java.security.spec.InvalidKeySpecException;
import java.util.ArrayList;
import java.util.Arrays;
import java.util.Collection;
import java.util.Collections;
import java.util.HashMap;
import java.util.LinkedList;
import java.util.List;
import java.util.Map;
import java.util.Objects;
import java.util.Set;

import javax.net.ssl.SSLSession;
import javax.security.auth.callback.Callback;
import javax.security.auth.callback.CallbackHandler;
import javax.security.auth.callback.NameCallback;
import javax.security.auth.callback.UnsupportedCallbackException;
import javax.security.sasl.AuthorizeCallback;
import javax.security.sasl.RealmCallback;

import org.hamcrest.CoreMatchers;
import org.hamcrest.MatcherAssert;
import org.junit.Assert;

import org.wildfly.security.auth.callback.AuthenticationCompleteCallback;
import org.wildfly.security.auth.callback.AvailableRealmsCallback;
import org.wildfly.security.auth.callback.CachedIdentityAuthorizeCallback;
import org.wildfly.security.auth.callback.CredentialCallback;
import org.wildfly.security.auth.callback.EvidenceVerifyCallback;
import org.wildfly.security.auth.callback.IdentityCredentialCallback;
import org.wildfly.security.auth.server.SecurityIdentity;
import org.wildfly.security.authz.Roles;
import org.wildfly.security.credential.BearerTokenCredential;
import org.wildfly.security.credential.Credential;
import org.wildfly.security.credential.PasswordCredential;
import org.wildfly.security.evidence.BearerTokenEvidence;
import org.wildfly.security.evidence.PasswordGuessEvidence;
import org.wildfly.security.http.HttpAuthenticationException;
import org.wildfly.security.http.HttpExchangeSpi;
import org.wildfly.security.http.HttpScope;
import org.wildfly.security.http.HttpServerAuthenticationMechanismFactory;
import org.wildfly.security.http.HttpServerCookie;
import org.wildfly.security.http.HttpServerMechanismsResponder;
import org.wildfly.security.http.HttpServerRequest;
import org.wildfly.security.http.HttpServerResponse;
import org.wildfly.security.http.Scope;
import org.wildfly.security.http.basic.BasicMechanismFactory;
import org.wildfly.security.http.bearer.BearerMechanismFactory;
import org.wildfly.security.http.digest.DigestMechanismFactory;
import org.wildfly.security.http.digest.NonceManager;
import org.wildfly.security.http.external.ExternalMechanismFactory;
import org.wildfly.security.password.Password;
import org.wildfly.security.password.PasswordFactory;
import org.wildfly.security.password.interfaces.ClearPassword;
import org.wildfly.security.password.interfaces.DigestPassword;
import org.wildfly.security.password.spec.ClearPasswordSpec;
import org.wildfly.security.password.spec.DigestPasswordAlgorithmSpec;
import org.wildfly.security.password.spec.EncryptablePasswordSpec;

import mockit.Mock;
import mockit.MockUp;

// has dependency on wildfly-elytron-sasl, wildfly-elytron-http-basic and wildfly-elytron-digest
public class AbstractBaseHttpTest {

    protected HttpServerAuthenticationMechanismFactory basicFactory = new BasicMechanismFactory(ELYTRON_PASSWORD_PROVIDERS.get());
    protected HttpServerAuthenticationMechanismFactory digestFactory = new DigestMechanismFactory(ELYTRON_PASSWORD_PROVIDERS.get());
    protected final HttpServerAuthenticationMechanismFactory externalFactory = new ExternalMechanismFactory(ELYTRON_PASSWORD_PROVIDERS.get());
    protected final HttpServerAuthenticationMechanismFactory bearerFactory = new BearerMechanismFactory(ELYTRON_PASSWORD_PROVIDERS.get());
    protected HttpServerAuthenticationMechanismFactory statefulBasicFactory = new org.wildfly.security.http.sfbasic.BasicMechanismFactory(ELYTRON_PASSWORD_PROVIDERS.get());

    protected void mockDigestNonce(final String nonce) {
        new MockUp<NonceManager>() {
            @Mock
            String generateNonce(byte[] salt) {
                return nonce;
            }

            @Mock
            boolean useNonce(final String nonce, byte[] salt, int nonceCount) {
                return true;
            }
        };
    }

    protected SecurityIdentity mockSecurityIdentity(Principal p) {
        return new MockUp<SecurityIdentity>() {
            @Mock
            public Principal getPrincipal() {
                return p;
            }

            @Mock
            public Roles getRoles() {
                return Roles.NONE;
            }
        }.getMockInstance();
    }

    protected enum Status {
        NO_AUTH,
        IN_PROGRESS,
        BAD_REQUEST,
        COMPLETE,
        FAILED;
    }

    protected static class TestingHttpServerRequest implements HttpServerRequest {

        private Status result;
        private HttpServerMechanismsResponder responder;
        private String remoteUser;
        private URI requestURI;
        private List<HttpServerCookie> cookies;
        private String requestMethod = "GET";
        private Map<String, List<String>> requestHeaders = new HashMap<>();

        public TestingHttpServerRequest(String[] authorization) {
            if (authorization != null) {
                requestHeaders.put(AUTHORIZATION, Arrays.asList(authorization));
            }
            this.remoteUser = null;
            this.cookies = new ArrayList<>();
        }

        public TestingHttpServerRequest(String[] authorization, URI requestURI) {
            if (authorization != null) {
                requestHeaders.put(AUTHORIZATION, Arrays.asList(authorization));
            }
            this.remoteUser = null;
            this.requestURI = requestURI;
            this.cookies = new ArrayList<>();
        }

        public TestingHttpServerRequest(String[] authorization, URI requestURI, List<HttpServerCookie> cookies) {
            if (authorization != null) {
                requestHeaders.put(AUTHORIZATION, Arrays.asList(authorization));
            }
            this.remoteUser = null;
            this.requestURI = requestURI;
            this.cookies = cookies;
        }

        public TestingHttpServerRequest(Map<String, List<String>> requestHeaders, URI requestURI, String requestMethod) {
            this.requestHeaders = requestHeaders;
            this.remoteUser = null;
            this.requestURI = requestURI;
            this.cookies = new ArrayList<>();
            this.requestMethod = requestMethod;
        }

        public TestingHttpServerRequest(String[] authorization, URI requestURI, String cookie) {
            if (authorization != null) {
                requestHeaders.put(AUTHORIZATION, Arrays.asList(authorization));
            }
            this.remoteUser = null;
            this.requestURI = requestURI;
            this.cookies = new ArrayList<>();
            if (cookie != null) {
                final String cookieName = cookie.substring(0, cookie.indexOf('='));
                final String cookieValue = cookie.substring(cookie.indexOf('=') + 1);
                cookies.add(HttpServerCookie.getInstance(cookieName, cookieValue, null, -1, "/", false, 0, true));
            }
        }

        public Status getResult() {
            return result;
        }

        public TestingHttpServerResponse getResponse() throws HttpAuthenticationException {
            TestingHttpServerResponse response = new TestingHttpServerResponse();
            responder.sendResponse(response);
            return response;
        }

        public List<String> getRequestHeaderValues(String headerName) {
            return requestHeaders.get(headerName);
        }

        public String getFirstRequestHeaderValue(String headerName) {
            List<String> headerValues = requestHeaders.get(headerName);
            return headerValues != null ? headerValues.get(0) : null;
        }

        public SSLSession getSSLSession() {
            throw new IllegalStateException();
        }

        public Certificate[] getPeerCertificates() {
            throw new IllegalStateException();
        }

        public void noAuthenticationInProgress(HttpServerMechanismsResponder responder) {
            result = Status.NO_AUTH;
            this.responder = responder;
        }

        public void authenticationInProgress(HttpServerMechanismsResponder responder) {
            result = Status.IN_PROGRESS;
            this.responder = responder;
        }

        public void authenticationComplete(HttpServerMechanismsResponder responder) {
            result = Status.COMPLETE;
            this.responder = responder;
        }

        public void authenticationComplete(HttpServerMechanismsResponder responder, Runnable logoutHandler) {
            result = Status.COMPLETE;
            this.responder = responder;
        }

        public void authenticationFailed(String message, HttpServerMechanismsResponder responder) {
            result = Status.FAILED;
            this.responder = responder;
        }

        public void badRequest(HttpAuthenticationException failure, HttpServerMechanismsResponder responder) {
            throw new IllegalStateException();
        }

        public String getRequestMethod() {
            return requestMethod;
        }

        public URI getRequestURI() {
            return requestURI;
        }

        public String getRequestPath() {
            throw new IllegalStateException();
        }

        public Map<String, List<String>> getParameters() {
            throw new IllegalStateException();
        }

        public Set<String> getParameterNames() {
            throw new IllegalStateException();
        }

        public List<String> getParameterValues(String name) {
            throw new IllegalStateException();
        }

        public String getFirstParameterValue(String name) {
            throw new IllegalStateException();
        }

        public List<HttpServerCookie> getCookies() {
            return cookies;
        }

        public InputStream getInputStream() {
            throw new IllegalStateException();
        }

        public InetSocketAddress getSourceAddress() {
            return null;
        }

        public boolean suspendRequest() {
            return true;
        }

        public boolean resumeRequest() {
            return true;
        }

        public HttpScope getScope(Scope scope) {
            return new HttpScope() {

                @Override
                public boolean exists() {
                    return true;
                }

                @Override
                public boolean create() {
                    return false;
                }

                @Override
                public boolean supportsAttachments() {
                    return true;
                }

                @Override
                public boolean supportsInvalidation() {
                    return false;
                }

                @Override
                public void setAttachment(String key, Object value) {
                    // no-op
                }

                @Override
                public Object getAttachment(String key) {
                    return null;
                }

            };
        }

        public Collection<String> getScopeIds(Scope scope) {
            throw new IllegalStateException();
        }

        public HttpScope getScope(Scope scope, String id) {
            throw new IllegalStateException();
        }

        public void setRemoteUser(String remoteUser) {
            this.remoteUser = remoteUser;
        }

        @Override
        public String getRemoteUser() {
            return remoteUser;
        }
    }

    protected static class TestingHttpServerResponse implements HttpServerResponse {

        private int statusCode;
        private List<HttpServerCookie> cookies;
        private Map<String, List<String>> responseHeaders = new HashMap<>();

        public void setStatusCode(int statusCode) {
            this.statusCode = statusCode;
        }

        public int getStatusCode() {
            return statusCode;
        }

        public void addResponseHeader(String headerName, String headerValue) {
            if (headerValue != null) {
                responseHeaders.put(headerName, Collections.singletonList(headerValue));
            }
        }

        public String getAuthenticateHeader() {
            return getFirstResponseHeaderValue(WWW_AUTHENTICATE);
        }

        public String getLocation() {
            return getFirstResponseHeaderValue(LOCATION);
        }

        public String getFirstResponseHeaderValue(String headerName) {
            List<String> headerValue = responseHeaders.get(headerName);
            return headerValue == null ? null : headerValue.get(0);
        }

        public List<HttpServerCookie> getCookies() {
            return cookies;
        }

        public void setResponseCookie(HttpServerCookie cookie) {
            if (cookies == null) {
                cookies = new ArrayList<>();
            }
            cookies.add(cookie);
        }

        public OutputStream getOutputStream() {
            throw new IllegalStateException();
        }

        public boolean forward(String path) {
            throw new IllegalStateException();
        }
    }

    protected CallbackHandler getCallbackHandler(String username, String realm, String password) {
        return getCallbackHandler(username, realm, password, null, false);
    }

    protected CallbackHandler getCallbackHandler(String username, String realm, String password, String token) {
        return getCallbackHandler(username, realm, password, token, false);
    }

    protected CallbackHandler getCallbackHandler(String username, String realm, String password, boolean useDigestPassword) {
        return getCallbackHandler(username, realm, password, null, useDigestPassword);
    }

    protected CallbackHandler getCallbackHandler(String username, String realm, String password, String token, boolean useDigestPassword) {
        return callbacks -> {
            for (Callback callback : callbacks) {
                if (callback instanceof AvailableRealmsCallback) {
                    ((AvailableRealmsCallback) callback).setRealmNames(realm);
                } else if (callback instanceof RealmCallback) {
                    Assert.assertEquals(realm, ((RealmCallback) callback).getDefaultText());
                } else if (callback instanceof NameCallback) {
                    Assert.assertEquals(username, ((NameCallback) callback).getDefaultName());
                } else if (callback instanceof CredentialCallback) {
                    if (useDigestPassword) {
                        String credentialAlgorithm = ((CredentialCallback) callback).getAlgorithm();
                        if (! DigestPassword.ALGORITHM_DIGEST_SHA_256.equals(credentialAlgorithm) &&
                                ! DigestPassword.ALGORITHM_DIGEST_MD5.equals(credentialAlgorithm)) {
                            throw new UnsupportedCallbackException(callback);
                        }
                        try {
                            PasswordFactory factory = PasswordFactory.getInstance(credentialAlgorithm, ELYTRON_PASSWORD_PROVIDERS);
                            DigestPasswordAlgorithmSpec algorithmSpec = new DigestPasswordAlgorithmSpec(username, realm);
                            EncryptablePasswordSpec encryptableSpec = new EncryptablePasswordSpec(password.toCharArray(), algorithmSpec);
                            DigestPassword digestPassword = (DigestPassword) factory.generatePassword(encryptableSpec);
                            ((CredentialCallback) callback).setCredential(new PasswordCredential(digestPassword));
                        } catch (NoSuchAlgorithmException | InvalidKeySpecException e) {
                            throw new IllegalStateException(e);
                        }
                    } else {
                        if (!ClearPassword.ALGORITHM_CLEAR.equals(((CredentialCallback) callback).getAlgorithm())) {
                            throw new UnsupportedCallbackException(callback);
                        }
                        try {
                            PasswordFactory factory = PasswordFactory.getInstance(ClearPassword.ALGORITHM_CLEAR, ELYTRON_PASSWORD_PROVIDERS);
                            Password pass = factory.generatePassword(new ClearPasswordSpec(password.toCharArray()));
                            ((CredentialCallback) callback).setCredential(new PasswordCredential(pass));
                        } catch (NoSuchAlgorithmException | InvalidKeySpecException e) {
                            throw new IllegalStateException(e);
                        }
                    }
                } else if (callback instanceof EvidenceVerifyCallback) {
                    if (((EvidenceVerifyCallback) callback).getEvidence() instanceof PasswordGuessEvidence) {
                        PasswordGuessEvidence evidence = (PasswordGuessEvidence) ((EvidenceVerifyCallback) callback).getEvidence();
                        ((EvidenceVerifyCallback) callback).setVerified(Arrays.equals(evidence.getGuess(), password.toCharArray()));
                        evidence.destroy();
                    } else if (((EvidenceVerifyCallback) callback).getEvidence() instanceof BearerTokenEvidence) {
                        BearerTokenEvidence evidence = (BearerTokenEvidence) ((EvidenceVerifyCallback) callback).getEvidence();
                        ((EvidenceVerifyCallback) callback).setVerified(Objects.equals(token, evidence.getToken()));
                    }
                } else if (callback instanceof AuthenticationCompleteCallback) {
                    // NO-OP
                } else if (callback instanceof IdentityCredentialCallback) {
                    Credential credential = ((IdentityCredentialCallback) callback).getCredential();
                    if (token != null) {
                        MatcherAssert.assertThat(credential, CoreMatchers.instanceOf(BearerTokenCredential.class));
                        String obtainedToken = ((BearerTokenCredential) credential).getToken();
                        Assert.assertNotNull(obtainedToken);
                        Assert.assertEquals(obtainedToken, token);
                    } else {
                        MatcherAssert.assertThat(credential, CoreMatchers.instanceOf(PasswordCredential.class));
                        ClearPassword clearPwdCredential = ((PasswordCredential) credential).getPassword().castAs(ClearPassword.class);
                        Assert.assertNotNull(clearPwdCredential);
                        Assert.assertArrayEquals(password.toCharArray(), clearPwdCredential.getPassword());
                    }
                } else if (callback instanceof AuthorizeCallback) {
<<<<<<< HEAD
                    if (token != null) {
=======
                    if(username.equalsIgnoreCase("unauthorizedUser")){
                        ((AuthorizeCallback) callback).setAuthorized(false);
                    }
                    else if(username.equals(((AuthorizeCallback) callback).getAuthenticationID()) &&
                       username.equals(((AuthorizeCallback) callback).getAuthorizationID())) {
>>>>>>> d6b6dc4b
                        ((AuthorizeCallback) callback).setAuthorized(true);
                    } else {
                        if (username.equals(((AuthorizeCallback) callback).getAuthenticationID()) &&
                                username.equals(((AuthorizeCallback) callback).getAuthorizationID())) {
                            ((AuthorizeCallback) callback).setAuthorized(true);
                        } else {
                            ((AuthorizeCallback) callback).setAuthorized(false);
                        }
                    }
                } else if (callback instanceof CachedIdentityAuthorizeCallback) {
                    CachedIdentityAuthorizeCallback ciac = (CachedIdentityAuthorizeCallback) callback;
                    if (ciac.getAuthorizationPrincipal() != null &&
                            username.equals(ciac.getAuthorizationPrincipal().getName())) {
                        ciac.setAuthorized(mockSecurityIdentity(ciac.getAuthorizationPrincipal()));
                    } else if (ciac.getIdentity() != null && username.equals(ciac.getIdentity().getPrincipal().getName())) {
                        ciac.setAuthorized(ciac.getIdentity());
                    } else {
                        ciac.setAuthorized(null);
                    }
                } else {
                    throw new UnsupportedCallbackException(callback);
                }
            }
        };
    }

    public class TestingHttpExchangeSpi implements HttpExchangeSpi {

        private Map<String, List<String>> requestHeaders = new HashMap<>();
        private List<String> responseAuthenticateHeaders = new LinkedList<>();
        private List<String> responseAuthenticationInfoHeaders = new LinkedList<>();
        private int statusCode;
        private Status result;
        private String requestMethod = "GET";

        public int getStatusCode() {
            return statusCode;
        }

        public Status getResult() {
            return result;
        }

        public List<String> getResponseAuthenticateHeaders() {
            return responseAuthenticateHeaders;
        }

        public List<String> getResponseAuthenticationInfoHeaders() {
            return responseAuthenticationInfoHeaders;
        }

        public void setRequestAuthorizationHeaders(List<String> requestAuthorizationHeaders) {
            requestHeaders.put(AUTHORIZATION, requestAuthorizationHeaders);
        }

        public void setHeader(String headerName, String headerValue) {
            if (headerValue != null) {
                setHeader(headerName, Collections.singletonList(headerValue));
            }
        }

        public void setHeader(String headerName, List<String> headerValue) {
            requestHeaders.put(headerName, headerValue);
        }

        public void setRequestMethod(String requestMethod) {
            this.requestMethod = requestMethod;
        }

        // ------

        public List<String> getRequestHeaderValues(String headerName) {
            return requestHeaders.get(headerName);
        }

        public void addResponseHeader(String headerName, String headerValue) {
            if (WWW_AUTHENTICATE.equals(headerName)) {
                responseAuthenticateHeaders.add(headerValue);
            } else if (AUTHENTICATION_INFO.equals(headerName)) {
                responseAuthenticationInfoHeaders.add(headerValue);
            } else {
                throw new IllegalStateException();
            }
        }

        public void setStatusCode(int statusCode) {
            this.statusCode = statusCode;
        }

        public void authenticationComplete(SecurityIdentity securityIdentity, String mechanismName) {
            result = Status.COMPLETE;
        }

        public void authenticationFailed(String message, String mechanismName) {
            result = Status.FAILED;
        }

        public void badRequest(HttpAuthenticationException error, String mechanismName) {
            result = Status.BAD_REQUEST;
        }

        public String getRequestMethod() {
            return requestMethod;
        }

        public URI getRequestURI() {
            throw new IllegalStateException();
        }

        public String getRequestPath() {
            throw new IllegalStateException();
        }

        public Map<String, List<String>> getRequestParameters() {
            throw new IllegalStateException();
        }

        public List<HttpServerCookie> getCookies() {
            throw new IllegalStateException();
        }

        public InputStream getRequestInputStream() {
            throw new IllegalStateException();
        }

        public InetSocketAddress getSourceAddress() {
            throw new IllegalStateException();
        }

        public void setResponseCookie(HttpServerCookie cookie) {
            throw new IllegalStateException();
        }

        public OutputStream getResponseOutputStream() {
            throw new IllegalStateException();
        }

        public HttpScope getScope(Scope scope) {
            throw new IllegalStateException();
        }

        public Collection<String> getScopeIds(Scope scope) {
            throw new IllegalStateException();
        }

        public HttpScope getScope(Scope scope, String id) {
            throw new IllegalStateException();
        }
    }

}<|MERGE_RESOLUTION|>--- conflicted
+++ resolved
@@ -481,15 +481,12 @@
                         Assert.assertArrayEquals(password.toCharArray(), clearPwdCredential.getPassword());
                     }
                 } else if (callback instanceof AuthorizeCallback) {
-<<<<<<< HEAD
                     if (token != null) {
-=======
-                    if(username.equalsIgnoreCase("unauthorizedUser")){
+                        ((AuthorizeCallback) callback).setAuthorized(true);
+                    } else if(username.equalsIgnoreCase("unauthorizedUser")){
                         ((AuthorizeCallback) callback).setAuthorized(false);
-                    }
-                    else if(username.equals(((AuthorizeCallback) callback).getAuthenticationID()) &&
+                    } else if(username.equals(((AuthorizeCallback) callback).getAuthenticationID()) &&
                        username.equals(((AuthorizeCallback) callback).getAuthorizationID())) {
->>>>>>> d6b6dc4b
                         ((AuthorizeCallback) callback).setAuthorized(true);
                     } else {
                         if (username.equals(((AuthorizeCallback) callback).getAuthenticationID()) &&
